--- conflicted
+++ resolved
@@ -242,12 +242,8 @@
       }
 
       // Update the pressure calculation.
-<<<<<<< HEAD
-      this.updatePressure( pressureZoneWallForce, timeStep );
-=======
       this.updatePressure( pressureZoneWallForce );
     },
->>>>>>> 662a45ca
 
     calculateInterParticleInteractions: function( moleculeDataSet, moleculeCenterOfMassPositions, repulsiveForceScalingFactor, nextMoleculeForces, nextMoleculeTorques, atomPositions ) {
       // Calculate the force and torque due to inter-particle interactions.
